from __future__ import annotations

import random

import anndata as ad
import numpy as np
import pandas as pd
import pytometry as pm

from flowsom.io import read_FCS
from flowsom.tl import get_markers


def aggregate_flowframes(filenames, c_total, channels=None, keep_order=False):
    """Aggregate multiple FCS files together.

    :param filenames: An array containing full paths to the FCS files
    :type filenames: np.array
    :param c_total: Total number of cells to write to the output file
    :type c_total: int
    :param channels: Channels/markers to keep in the aggregate. Default None
    takes all channels of the first file
    :type channels: np.array
    :param keep_order: If True, the random subsample will be ordered in the same
    way as they were originally ordered in the file. Default=False.
    :type keep_order: boolean
    :param silent: If False, prints an update every time it starts processing a
    new file. Default = False.
    :type silent: boolean.
    """
    nFiles = len(filenames)
    cFile = int(np.ceil(c_total / nFiles))

    flow_frame = []
    for i, file_path in enumerate(filenames):
        f = read_FCS(file_path)
        if channels is not None:
            f = f[:, list(get_markers(f, channels).keys())]
        cPerFile = min([f.X.shape[0], cFile])

        # Random sampling
        ids = random.sample(range(f.X.shape[0]), cPerFile)
        if keep_order:
            ids = sorted(ids)

        file_ids = np.repeat(i, cPerFile)

        f = f[ids,]
        f.obs["Original_ID"] = np.array(ids, dtype=np.float32)
        f.obs["File"] = np.array(file_ids, dtype=np.float32)
        f.obs["File_scattered"] = np.array(
            np.add(file_ids, np.random.normal(loc=0.0, scale=0.1, size=len(file_ids))), dtype=np.float32
        )
        flow_frame.append(f)
<<<<<<< HEAD
    flow_frame = ad.concat(flow_frame, join="outer", merge="first")
=======
    flow_frame = ad.concat(flow_frame, join="outer", uns_merge="first")
>>>>>>> d6015b21
    return flow_frame


def normalize_estimate_logicle(adata, channels, m=4.5, q=0.05):
    """Normalize and estimate logicle parameters.

    :param adata: An AnnData object
    :type adata: AnnData
    :param channels: Channels/markers to normalize
    :type channels: list
    :param m: Logicle parameter. Default=4.5
    :type m: float
    :param q: Quantile to use for negative values. Default=0.05
    :type q: float
    """
    assert isinstance(adata, ad.AnnData), "Please provide an AnnData object"
    assert isinstance(channels, list), "Please provide a list of channels"
    channels = list(get_markers(adata, channels).keys())
    assert all(i in adata.var_names for i in channels), "Channels should be in the AnnData object"
    neg_marker_quantiles = [
        np.quantile(adata[:, channel].X[adata[:, channel].X < 0], q) if (adata[:, channel].X < 0).any() else 0.5
        for channel in channels
    ]
    neg_marker_quantiles = pd.Series(neg_marker_quantiles, index=channels, dtype=float)
    max_range = adata.var["$PnR"][channels].astype(float)
    w = (m - np.log10(max_range / np.abs(neg_marker_quantiles))) / 2
    for channel in channels:
        adata[:, channel].X = pm.tools.normalize_logicle(
            adata[:, channel], t=max_range[channel], m=m, a=0, w=w[channel], inplace=False
        ).X
    return adata<|MERGE_RESOLUTION|>--- conflicted
+++ resolved
@@ -52,11 +52,7 @@
             np.add(file_ids, np.random.normal(loc=0.0, scale=0.1, size=len(file_ids))), dtype=np.float32
         )
         flow_frame.append(f)
-<<<<<<< HEAD
-    flow_frame = ad.concat(flow_frame, join="outer", merge="first")
-=======
     flow_frame = ad.concat(flow_frame, join="outer", uns_merge="first")
->>>>>>> d6015b21
     return flow_frame
 
 
